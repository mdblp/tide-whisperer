--- conflicted
+++ resolved
@@ -7,36 +7,18 @@
 go:
   - 1.12.7
 
-<<<<<<< HEAD
-=======
 go_import_path: github.com/tidepool-org/tide-whisperer
 
->>>>>>> 0f5258eb
 env:
   - GO111MODULE=on
 
 before_install:
-<<<<<<< HEAD
-  sudo apt-key adv --keyserver hkp://keyserver.ubuntu.com:80 --recv 2930ADAE8CAF5059EE73BB4B58712A2291FA4AD5;
-  echo "deb [ arch=amd64 ] https://repo.mongodb.org/apt/ubuntu trusty/mongodb-org/3.6 multiverse" | sudo tee /etc/apt/sources.list.d/mongodb-org-3.6.list;
-  sudo apt-get update;
-  sudo apt-get install --allow-unauthenticated -y mongodb-org=3.6.12 mongodb-org-server=3.6.12 mongodb-org-shell=3.6.12 mongodb-org-mongos=3.6.12 mongodb-org-tools=3.6.12;
-  sudo service mongod start;
-  npm install -g snyk
-
-addons:
-  artifacts:
-    s3_region: us-west-2
-    paths:
-      - $(git ls-files -o deploy/*/*-*.tar.gz | tr "\n" ":")
-    target_paths:
-      - /
-=======
   - sudo apt-key adv --keyserver hkp://keyserver.ubuntu.com:80 --recv 2930ADAE8CAF5059EE73BB4B58712A2291FA4AD5;
   - echo "deb [ arch=amd64 ] https://repo.mongodb.org/apt/ubuntu trusty/mongodb-org/3.6 multiverse" | sudo tee /etc/apt/sources.list.d/mongodb-org-3.6.list;
   - sudo apt-get update;
   - sudo apt-get install --allow-unauthenticated -y mongodb-org=3.6.12 mongodb-org-server=3.6.12 mongodb-org-shell=3.6.12 mongodb-org-mongos=3.6.12 mongodb-org-tools=3.6.12;
   - sudo service mongod start;
+  - npm install -g snyk;
   
 install:
   - ./build.sh
@@ -64,13 +46,13 @@
   # Set the Cache-Control header.
   cache_control: "max-age=21600"
 
->>>>>>> 0f5258eb
 
 services:
   - docker
 
 script:
   - ./test.sh
-  - snyk test --dev --org=tidepool
-  - snyk monitor --org=tidepool
+  # TODO Enable snyk for diabeloop
+  # - snyk test --dev --org=tidepool
+  # - snyk monitor --org=tidepool
   - ./artifact.sh