--- conflicted
+++ resolved
@@ -4,11 +4,8 @@
 
 ## Unreleased
 ### Fixed
-<<<<<<< HEAD
 - YLP-858 Some algorithm settings are visible on the daily view
-=======
 - YLP-859 Missing index on id field for deviceData
->>>>>>> ca6c5dfb
 
 ## 0.9.0 - 2021-06-11
 ### Added
