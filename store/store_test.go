package store

import (
	"context"
	"encoding/json"
	"fmt"
	"net/url"
	"reflect"
	"strings"
	"testing"
	"time"

<<<<<<< HEAD
	"go.mongodb.org/mongo-driver/bson"
=======
	"github.com/globalsign/mgo"
	"github.com/globalsign/mgo/bson"
>>>>>>> 0f5258eb

	tpMongo "github.com/tidepool-org/go-common/clients/mongo"
)

var testingConfig = &tpMongo.Config{ConnectionString: "mongodb://127.0.0.1/data_test", Database: "data_test"}

func before(t *testing.T, docs ...interface{}) *MongoStoreClient {

	store := NewMongoStoreClient(testingConfig)

	//INIT THE TEST - we use a clean copy of the collection before we start
	//just drop and don't worry about any errors
	dataCollection(store).Drop(context.TODO())

	if len(docs) > 0 {
		if _, err := dataCollection(store).InsertMany(store.context, docs); err != nil {
			t.Error("Unable to insert documents", err)
		}
	}

	return NewMongoStoreClient(testingConfig)
}

func getErrString(mongoQuery, expectedQuery bson.M) string {
	return "expected:\n" + formatForReading(expectedQuery) + "\ndid not match returned query\n" + formatForReading(mongoQuery)
}

func formatForReading(toFormat interface{}) string {
	formatted, _ := json.MarshalIndent(toFormat, "", "  ")
	return string(formatted)
}

func getCursors(exPlans interface{}) []string {
	var cursors []string

	if exPlans != nil {

		plans := exPlans.([]interface{})

		if plans != nil {
			for i := range plans {
				p := plans[i].(map[string]interface{})
				cursors = append(cursors, p["cursor"].(string))
			}
		}
	}
	return cursors
}

func contains(s []string, e string) bool {
	for _, a := range s {
		if strings.Contains(a, e) {
			return true
		}
	}
	return false
}

func basicQuery() bson.M {
	qParams := &Params{
		UserID:        "abc123",
		SchemaVersion: &SchemaVersion{Maximum: 2, Minimum: 0},
		Dexcom:        true,
		Medtronic:     true,
	}

	return generateMongoQuery(qParams)
}

func allParams() *Params {
	earliestDataTime, _ := time.Parse(time.RFC3339, "2015-10-07T15:00:00Z")
	latestDataTime, _ := time.Parse(time.RFC3339, "2016-12-13T02:00:00Z")

	return &Params{
		UserID:        "abc123",
		DeviceID:      "device123",
		SchemaVersion: &SchemaVersion{Maximum: 2, Minimum: 0},
		Date:          Date{"2015-10-07T15:00:00.000Z", "2015-10-11T15:00:00.000Z"},
		Types:         []string{"smbg", "cbg"},
		SubTypes:      []string{"stuff"},
		Carelink:      true,
		Dexcom:        false,
		DexcomDataSource: bson.M{
			"dataSetIds":       []string{"123", "456"},
			"earliestDataTime": earliestDataTime,
			"latestDataTime":   latestDataTime,
		},
		Latest:             false,
		Medtronic:          false,
		MedtronicDate:      "2017-01-01T00:00:00Z",
		MedtronicUploadIds: []string{"555666777", "888999000"},
	}
}

func allParamsQuery() bson.M {
	return generateMongoQuery(allParams())
}

func allParamsIncludingUploadIDQuery() bson.M {
	qParams := allParams()
	qParams.UploadID = "xyz123"

	return generateMongoQuery(qParams)
}

func typeAndSubtypeQuery() bson.M {
	qParams := &Params{
		UserID:             "abc123",
		SchemaVersion:      &SchemaVersion{Maximum: 2, Minimum: 0},
		Types:              []string{"smbg", "cbg"},
		SubTypes:           []string{"stuff"},
		Dexcom:             true,
		Medtronic:          false,
		MedtronicDate:      "2017-01-01T00:00:00Z",
		MedtronicUploadIds: []string{"555666777", "888999000"},
	}
	return generateMongoQuery(qParams)
}

func uploadIDQuery() bson.M {
	qParams := &Params{
		UserID:        "abc123",
		SchemaVersion: &SchemaVersion{Maximum: 2, Minimum: 0},
		UploadID:      "xyz123",
	}
	return generateMongoQuery(qParams)
}

func blipQuery() bson.M {
	qParams := &Params{
		UserId:        "abc123",
		SchemaVersion: &SchemaVersion{Maximum: 2, Minimum: 0},
		LevelFilter:   []int{1, 2},
		Date:          Date{"2015-10-07T15:00:00.000Z", "2015-11-07T15:00:00.000Z"},
	}

	return generateMongoQuery(qParams)
}

func typesWithDeviceEventQuery() bson.M {
	qParams := &Params{
		UserId:        "abc123",
		SchemaVersion: &SchemaVersion{Maximum: 2, Minimum: 0},
		LevelFilter:   []int{1, 2},
		Date:          Date{"2015-10-07T15:00:00.000Z", "2015-11-07T15:00:00.000Z"},
		Types:         []string{"deviceEvent", "food"},
	}

	return generateMongoQuery(qParams)
}

func typesWithoutDeviceEventQuery() bson.M {
	qParams := &Params{
		UserId:        "abc123",
		SchemaVersion: &SchemaVersion{Maximum: 2, Minimum: 0},
		LevelFilter:   []int{1, 2},
		Date:          Date{"2015-10-07T15:00:00.000Z", "2015-11-07T15:00:00.000Z"},
		Types:         []string{"food"},
	}

	return generateMongoQuery(qParams)
}

func typesWithDeviceEventAndSubTypeQuery() bson.M {
	qParams := &Params{
		UserId:        "abc123",
		SchemaVersion: &SchemaVersion{Maximum: 2, Minimum: 0},
		LevelFilter:   []int{1, 2},
		Date:          Date{"2015-10-07T15:00:00.000Z", "2015-11-07T15:00:00.000Z"},
		Types:         []string{"deviceEvent", "food"},
		SubTypes:      []string{"reservoirChange"},
	}

	return generateMongoQuery(qParams)
}

func testDataForLatestTests() map[string]bson.M {
	testData := map[string]bson.M{
		"upload1": bson.M{
			"_active":        true,
			"_userId":        "abc123",
			"_schemaVersion": int32(1),
			"time":           "2019-03-15T01:24:28.000Z",
			"type":           "upload",
			"deviceId":       "dev123",
			"uploadId":       "9244bb16e27c4973c2f37af81784a05d",
		},
		"cbg1": bson.M{
			"_active":        true,
			"_userId":        "abc123",
			"_schemaVersion": int32(1),
			"time":           "2019-03-15T00:42:51.902Z",
			"type":           "cbg",
			"units":          "mmol/L",
			"deviceId":       "dev123",
			"uploadId":       "9244bb16e27c4973c2f37af81784a05d",
			"value":          12.82223,
		},
		"upload2": bson.M{
			"_active":        true,
			"_userId":        "abc123",
			"_schemaVersion": int32(1),
			"time":           "2019-03-14T01:24:28.000Z",
			"type":           "upload",
			"deviceId":       "dev456",
			"uploadId":       "zzz4bb16e27c4973c2f37af81784a05d",
		},
		"cbg2": bson.M{
			"_active":        true,
			"_userId":        "abc123",
			"_schemaVersion": int32(1),
			"time":           "2019-03-14T00:42:51.902Z",
			"type":           "cbg",
			"units":          "mmol/L",
			"uploadId":       "zzz4bb16e27c4973c2f37af81784a05d",
			"deviceId":       "dev456",
			"value":          9.7213,
		},
		"upload3": bson.M{
			"_active":        true,
			"_userId":        "xyz123",
			"_schemaVersion": int32(1),
			"time":           "2019-03-19T01:24:28.000Z",
			"type":           "upload",
			"deviceId":       "dev789",
			"uploadId":       "xxx4bb16e27c4973c2f37af81784a05d",
		},
		"cbg3": bson.M{
			"_active":        true,
			"_userId":        "xyz123",
			"_schemaVersion": int32(1),
			"time":           "2019-03-19T00:42:51.902Z",
			"type":           "cbg",
			"units":          "mmol/L",
			"uploadId":       "xxx4bb16e27c4973c2f37af81784a05d",
			"deviceId":       "dev789",
			"value":          7.1237,
		},
	}

	return testData
}

func storeDataForLatestTests() []interface{} {
	testData := testDataForLatestTests()

	storeData := make([]interface{}, len(testData))
	index := 0
	for _, v := range testData {
		storeData[index] = v
		index++
	}

	return storeData
}

func TestStore_generateMongoQuery_basic(t *testing.T) {

	time.Now()
	query := basicQuery()

	expectedQuery := bson.M{
		"_userId":        "abc123",
		"_active":        true,
		"_schemaVersion": bson.M{"$gte": 0, "$lte": 2},
		"source": bson.M{
			"$ne": "carelink",
		},
	}

	eq := reflect.DeepEqual(query, expectedQuery)
	if !eq {
		t.Error(getErrString(query, expectedQuery))
	}

}

func TestStore_generateMongoQuery_allParams(t *testing.T) {

	query := allParamsQuery()

	expectedQuery := bson.M{
		"_userId":        "abc123",
		"deviceId":       "device123",
		"_active":        true,
		"_schemaVersion": bson.M{"$gte": 0, "$lte": 2},
		"type":           bson.M{"$in": strings.Split("smbg,cbg", ",")},
		"subType":        bson.M{"$in": strings.Split("stuff", ",")},
		"time": bson.M{
			"$gte": "2015-10-07T15:00:00.000Z",
			"$lte": "2015-10-11T15:00:00.000Z"},
		"$and": []bson.M{
			{"$or": []bson.M{
				{"type": bson.M{"$ne": "cbg"}},
				{"uploadId": bson.M{"$in": []string{"123", "456"}}},
				{"time": bson.M{"$lt": "2015-10-07T15:00:00Z"}},
				{"time": bson.M{"$gt": "2016-12-13T02:00:00Z"}},
			}},
			{"$or": []bson.M{
				{"time": bson.M{"$lt": "2017-01-01T00:00:00Z"}},
				{"type": bson.M{"$nin": []string{"basal", "bolus", "cbg"}}},
				{"uploadId": bson.M{"$nin": []string{"555666777", "888999000"}}},
			}},
		},
	}

	eq := reflect.DeepEqual(query, expectedQuery)
	if !eq {
		t.Error(getErrString(query, expectedQuery))
	}
}

func TestStore_generateMongoQuery_allparamsWithUploadId(t *testing.T) {

	query := allParamsIncludingUploadIDQuery()

	expectedQuery := bson.M{
		"_userId":        "abc123",
		"deviceId":       "device123",
		"_active":        true,
		"_schemaVersion": bson.M{"$gte": 0, "$lte": 2},
		"type":           bson.M{"$in": strings.Split("smbg,cbg", ",")},
		"subType":        bson.M{"$in": strings.Split("stuff", ",")},
		"uploadId":       "xyz123",
		"time": bson.M{
			"$gte": "2015-10-07T15:00:00.000Z",
			"$lte": "2015-10-11T15:00:00.000Z"},
	}

	eq := reflect.DeepEqual(query, expectedQuery)
	if !eq {
		t.Error(getErrString(query, expectedQuery))
	}
}

func TestStore_generateMongoQuery_uploadId(t *testing.T) {

	query := uploadIDQuery()

	expectedQuery := bson.M{
		"_userId":        "abc123",
		"_active":        true,
		"_schemaVersion": bson.M{"$gte": 0, "$lte": 2},
		"uploadId":       "xyz123",
		"source": bson.M{
			"$ne": "carelink",
		},
	}

	eq := reflect.DeepEqual(query, expectedQuery)
	if !eq {
		t.Error(getErrString(query, expectedQuery))
	}
}

func TestStore_generateMongoQuery_noDates(t *testing.T) {

	query := typeAndSubtypeQuery()

	expectedQuery := bson.M{
		"_userId":        "abc123",
		"_active":        true,
		"type":           bson.M{"$in": strings.Split("smbg,cbg", ",")},
		"subType":        bson.M{"$in": strings.Split("stuff", ",")},
		"_schemaVersion": bson.M{"$gte": 0, "$lte": 2},
		"source": bson.M{
			"$ne": "carelink",
		},
		"$and": []bson.M{
			{"$or": []bson.M{
				{"time": bson.M{"$lt": "2017-01-01T00:00:00Z"}},
				{"type": bson.M{"$nin": []string{"basal", "bolus", "cbg"}}},
				{"uploadId": bson.M{"$nin": []string{"555666777", "888999000"}}},
			}},
		},
	}

	eq := reflect.DeepEqual(query, expectedQuery)
	if !eq {
		t.Error(getErrString(query, expectedQuery))
	}
}

func TestStore_generateMongoQuery_blip(t *testing.T) {

	query := blipQuery()

	expectedQuery := bson.M{
		"$and": []bson.M{
			{
				"_userId":        "abc123",
				"_active":        true,
				"_schemaVersion": bson.M{"$gte": 0, "$lte": 2},
				"source":         bson.M{"$ne": "carelink"},
				"time": bson.M{
					"$gte": "2015-10-07T15:00:00.000Z",
					"$lte": "2015-11-07T15:00:00.000Z"},
			},
			bson.M{"$or": []bson.M{
				bson.M{
					"level":   bson.M{"$in": []string{"0", "1"}},
					"subType": "deviceParameter",
					"type":    "deviceEvent",
				},
				bson.M{"subType": bson.M{"$ne": "deviceParameter"}},
			},
			},
		},
	}

	eq := reflect.DeepEqual(query, expectedQuery)
	if !eq {
		t.Error(getErrString(query, expectedQuery))
	}
}

func TestStore_generateMongoQuery_withDETypes(t *testing.T) {

	query := typesWithDeviceEventQuery()

	expectedQuery := bson.M{
		"$and": []bson.M{
			{
				"_userId":        "abc123",
				"_active":        true,
				"_schemaVersion": bson.M{"$gte": 0, "$lte": 2},
				"source":         bson.M{"$ne": "carelink"},
				"time": bson.M{
					"$gte": "2015-10-07T15:00:00.000Z",
					"$lte": "2015-11-07T15:00:00.000Z"},
				"type": bson.M{"$in": []string{"deviceEvent", "food"}},
			},
			bson.M{"$or": []bson.M{
				bson.M{
					"level":   bson.M{"$in": []string{"0", "1"}},
					"subType": "deviceParameter",
					"type":    "deviceEvent",
				},
				bson.M{"subType": bson.M{"$ne": "deviceParameter"}},
			},
			},
		},
	}

	eq := reflect.DeepEqual(query, expectedQuery)
	if !eq {
		t.Error(getErrString(query, expectedQuery))
	}
}

func TestStore_generateMongoQuery_withoutDETypes(t *testing.T) {

	query := typesWithoutDeviceEventQuery()

	expectedQuery := bson.M{
		"_userId": "abc123",
		"_active": true,
		"time": bson.M{
			"$gte": "2015-10-07T15:00:00.000Z",
			"$lte": "2015-11-07T15:00:00.000Z"},
		"type":           bson.M{"$in": []string{"food"}},
		"_schemaVersion": bson.M{"$gte": 0, "$lte": 2},
		"source": bson.M{
			"$ne": "carelink",
		},
	}

	eq := reflect.DeepEqual(query, expectedQuery)
	if !eq {
		t.Error(getErrString(query, expectedQuery))
	}
}

func TestStore_generateMongoQuery_withDETypesAndSubType(t *testing.T) {

	query := typesWithDeviceEventAndSubTypeQuery()

	expectedQuery := bson.M{
		"_userId":        "abc123",
		"_active":        true,
		"_schemaVersion": bson.M{"$gte": 0, "$lte": 2},
		"source":         bson.M{"$ne": "carelink"},
		"time": bson.M{
			"$gte": "2015-10-07T15:00:00.000Z",
			"$lte": "2015-11-07T15:00:00.000Z"},
		"type":    bson.M{"$in": []string{"deviceEvent", "food"}},
		"subType": bson.M{"$in": []string{"reservoirChange"}},
	}

	eq := reflect.DeepEqual(query, expectedQuery)
	if !eq {
		t.Error(getErrString(query, expectedQuery))
	}
}

func TestStore_Ping(t *testing.T) {

	store := before(t)
	err := store.Ping()

	if err != nil {
		t.Error("there should be no error but got", err.Error())
	}
}

func TestStore_cleanDateString_empty(t *testing.T) {

	dateStr, err := cleanDateString("")

	if dateStr != "" {
		t.Error("the returned dateStr should have been empty but got ", dateStr)
	}
	if err != nil {
		t.Error("didn't expect an error but got ", err.Error())
	}

}

func TestStore_cleanDateString_nonsensical(t *testing.T) {

	dateStr, err := cleanDateString("blah")

	if dateStr != "" {
		t.Error("the returned dateStr should have been empty but got ", dateStr)
	}
	if err == nil {
		t.Error("we should have been given an error")
	}

}

func TestStore_cleanDateString_wrongFormat(t *testing.T) {

	dateStr, err := cleanDateString("2006-20-02T3:04pm")

	if dateStr != "" {
		t.Error("the returned dateStr should have been empty but got ", dateStr)
	}
	if err == nil {
		t.Error("we should have been given an error")
	}

}

func TestStore_cleanDateString(t *testing.T) {

	dateStr, err := cleanDateString("2015-10-10T15:00:00.000Z")

	if dateStr == "" {
		t.Error("the returned dateStr should not be empty")
	}
	if err != nil {
		t.Error("we should have no error but go ", err.Error())
	}

}

func TestStore_GetParams_Empty(t *testing.T) {
	query := url.Values{
		":userID": []string{"1122334455"},
	}
	schema := &SchemaVersion{Minimum: 1, Maximum: 3}

	expectedParams := &Params{
		UserID:        "1122334455",
		SchemaVersion: schema,
		Types:         []string{""},
		SubTypes:      []string{""},
		LevelFilter:   []int{0, 1},
	}

	params, err := GetParams(query, schema, testingConfig)

	if err != nil {
		t.Error("should not have received error, but got one")
	}
	if !reflect.DeepEqual(params, expectedParams) {
		t.Error(fmt.Sprintf("params %#v do not equal expected params %#v", params, expectedParams))
	}
}

func TestStore_GetParams_Medtronic(t *testing.T) {
	query := url.Values{
		":userID":   []string{"1122334455"},
		"medtronic": []string{"true"},
	}
	schema := &SchemaVersion{Minimum: 1, Maximum: 3}

	expectedParams := &Params{
		UserID:        "1122334455",
		SchemaVersion: schema,
		Types:         []string{""},
		SubTypes:      []string{""},
		Medtronic:     true,
		LevelFilter:   []int{0, 1},
	}

	params, err := GetParams(query, schema, testingConfig)

	if err != nil {
		t.Error("should not have received error, but got one")
	}
	if !reflect.DeepEqual(params, expectedParams) {
		t.Error(fmt.Sprintf("params %#v do not equal expected params %#v", params, expectedParams))
	}
}

func TestStore_GetParams_UploadId(t *testing.T) {
	query := url.Values{
		":userID":  []string{"1122334455"},
		"uploadId": []string{"xyz123"},
	}
	schema := &SchemaVersion{Minimum: 1, Maximum: 3}

	expectedParams := &Params{
		UserID:        "1122334455",
		SchemaVersion: schema,
		Types:         []string{""},
		SubTypes:      []string{""},
<<<<<<< HEAD
		UploadID:      "xyz123",
=======
		UploadId:      "xyz123",
		LevelFilter:   []int{0, 1},
>>>>>>> 0f5258eb
	}

	params, err := GetParams(query, schema, testingConfig)

	if err != nil {
		t.Error("should not have received error, but got one")
	}
	if !reflect.DeepEqual(params, expectedParams) {
		t.Error(fmt.Sprintf("params %#v do not equal expected params %#v", params, expectedParams))
	}
}

func TestStore_HasMedtronicDirectData_UserID_Missing(t *testing.T) {
	store := before(t)

	hasMedtronicDirectData, err := store.HasMedtronicDirectData("")

	if err == nil {
		t.Error("should have received error, but got nil")
	}
	if hasMedtronicDirectData {
		t.Error("should not have Medtronic Direct data, but got some")
	}
}

func TestStore_HasMedtronicDirectData_Found(t *testing.T) {
	store := before(t, bson.M{
		"_userId":             "1234567890",
		"type":                "upload",
		"_state":              "closed",
		"_active":             true,
		"deviceManufacturers": "Medtronic",
	})

	hasMedtronicDirectData, err := store.HasMedtronicDirectData("1234567890")

	if err != nil {
		t.Error("failure querying HasMedtronicDirectData", err)
	}
	if !hasMedtronicDirectData {
		t.Error("should have Medtronic Direct data, but got none")
	}
}

func TestStore_HasMedtronicDirectData_Found_Multiple(t *testing.T) {
	store := before(t, bson.M{
		"_userId":             "0000000000",
		"type":                "upload",
		"_state":              "closed",
		"_active":             true,
		"deviceManufacturers": "Medtronic",
		"index":               "0",
	}, bson.M{
		"_userId":             "1234567890",
		"type":                "upload",
		"_state":              "closed",
		"_active":             true,
		"deviceManufacturers": "Medtronic",
		"index":               "1",
	}, bson.M{
		"_userId":             "1234567890",
		"type":                "upload",
		"_state":              "open",
		"_active":             true,
		"deviceManufacturers": "Medtronic",
		"index":               "2",
	}, bson.M{
		"_userId":             "1234567890",
		"type":                "upload",
		"_state":              "closed",
		"_active":             true,
		"deviceManufacturers": "Medtronic",
		"index":               "3",
	}, bson.M{
		"_userId":             "1234567890",
		"type":                "upload",
		"_state":              "closed",
		"_active":             true,
		"deletedTime":         "2017-05-17T20:13:32.064-0700",
		"deviceManufacturers": "Medtronic",
		"index":               "4",
	})

	hasMedtronicDirectData, err := store.HasMedtronicDirectData("1234567890")

	if err != nil {
		t.Error("failure querying HasMedtronicDirectData", err)
	}
	if !hasMedtronicDirectData {
		t.Error("should have Medtronic Direct data, but got none")
	}
}

func TestStore_HasMedtronicDirectData_NotFound_UserID(t *testing.T) {
	store := before(t, bson.M{
		"_userId":             "0000000000",
		"type":                "upload",
		"_state":              "closed",
		"_active":             true,
		"deviceManufacturers": "Medtronic",
	})

	hasMedtronicDirectData, err := store.HasMedtronicDirectData("1234567890")

	if err != nil {
		t.Error("failure querying HasMedtronicDirectData", err)
	}
	if hasMedtronicDirectData {
		t.Error("should not have Medtronic Direct data, but got some")
	}
}

func TestStore_HasMedtronicDirectData_NotFound_Type(t *testing.T) {
	store := before(t, bson.M{
		"_userId":             "1234567890",
		"type":                "cgm",
		"_state":              "closed",
		"_active":             true,
		"deviceManufacturers": "Medtronic",
	})

	hasMedtronicDirectData, err := store.HasMedtronicDirectData("1234567890")

	if err != nil {
		t.Error("failure querying HasMedtronicDirectData", err)
	}
	if hasMedtronicDirectData {
		t.Error("should not have Medtronic Direct data, but got some")
	}
}

func TestStore_HasMedtronicDirectData_NotFound_State(t *testing.T) {
	store := before(t, bson.M{
		"_userId":             "1234567890",
		"type":                "upload",
		"_state":              "open",
		"_active":             true,
		"deviceManufacturers": "Medtronic",
	})

	hasMedtronicDirectData, err := store.HasMedtronicDirectData("1234567890")

	if err != nil {
		t.Error("failure querying HasMedtronicDirectData", err)
	}
	if hasMedtronicDirectData {
		t.Error("should not have Medtronic Direct data, but got some")
	}
}

func TestStore_HasMedtronicDirectData_NotFound_Active(t *testing.T) {
	store := before(t, bson.M{
		"_userId":             "1234567890",
		"type":                "upload",
		"_state":              "closed",
		"_active":             false,
		"deviceManufacturers": "Medtronic",
	})

	hasMedtronicDirectData, err := store.HasMedtronicDirectData("1234567890")

	if err != nil {
		t.Error("failure querying HasMedtronicDirectData", err)
	}
	if hasMedtronicDirectData {
		t.Error("should not have Medtronic Direct data, but got some")
	}
}

func TestStore_HasMedtronicDirectData_NotFound_DeletedTime(t *testing.T) {
	store := before(t, bson.M{
		"_userId":             "1234567890",
		"type":                "upload",
		"_state":              "closed",
		"_active":             true,
		"deletedTime":         "2017-05-17T20:10:26.607-0700",
		"deviceManufacturers": "Medtronic",
	})

	hasMedtronicDirectData, err := store.HasMedtronicDirectData("1234567890")

	if err != nil {
		t.Error("failure querying HasMedtronicDirectData", err)
	}
	if hasMedtronicDirectData {
		t.Error("should not have Medtronic Direct data, but got some")
	}
}

func TestStore_HasMedtronicDirectData_NotFound_DeviceManufacturer(t *testing.T) {
	store := before(t, bson.M{
		"_userId":             "1234567890",
		"type":                "upload",
		"_state":              "closed",
		"_active":             true,
		"deviceManufacturers": "Acme",
	})

	hasMedtronicDirectData, err := store.HasMedtronicDirectData("1234567890")

	if err != nil {
		t.Error("failure querying HasMedtronicDirectData", err)
	}
	if hasMedtronicDirectData {
		t.Error("should not have Medtronic Direct data, but got some")
	}
}

func TestStore_HasMedtronicDirectData_NotFound_Multiple(t *testing.T) {
	store := before(t, bson.M{
		"_userId":             "0000000000",
		"type":                "upload",
		"_state":              "closed",
		"_active":             true,
		"deviceManufacturers": "Medtronic",
		"index":               "0",
	}, bson.M{
		"_userId":             "1234567890",
		"type":                "cgm",
		"_state":              "closed",
		"_active":             true,
		"deviceManufacturers": "Medtronic",
		"index":               "1",
	}, bson.M{
		"_userId":             "1234567890",
		"type":                "upload",
		"_state":              "open",
		"_active":             true,
		"deviceManufacturers": "Medtronic",
		"index":               "2",
	}, bson.M{
		"_userId":             "1234567890",
		"type":                "upload",
		"_state":              "closed",
		"_active":             false,
		"deviceManufacturers": "Medtronic",
		"index":               "3",
	}, bson.M{
		"_userId":             "1234567890",
		"type":                "upload",
		"_state":              "closed",
		"_active":             true,
		"deletedTime":         "2017-05-17T20:13:32.064-0700",
		"deviceManufacturers": "Medtronic",
		"index":               "4",
	})

	hasMedtronicDirectData, err := store.HasMedtronicDirectData("1234567890")

	if err != nil {
		t.Error("failure querying HasMedtronicDirectData", err)
	}
	if hasMedtronicDirectData {
		t.Error("should not have Medtronic Direct data, but got some")
	}
}

func TestStore_HasMedtronicLoopDataAfter_NotFound_UserID(t *testing.T) {
	store := before(t, bson.M{
		"_active":        true,
		"_userId":        "0000000000",
		"_schemaVersion": 1,
		"time":           "2018-02-03T04:05:06Z",
		"origin":         bson.M{"payload": bson.M{"device": bson.M{"manufacturer": "Medtronic"}}},
	}, bson.M{
		"_active":        true,
		"_userId":        "1234567890",
		"_schemaVersion": 1,
		"time":           "2018-02-03T04:05:06Z",
		"origin":         bson.M{"payload": bson.M{"device": bson.M{"manufacturer": "Animas"}}},
	}, bson.M{
		"_active":        false,
		"_userId":        "1234567890",
		"_schemaVersion": 1,
		"time":           "2018-02-03T04:05:06Z",
		"origin":         bson.M{"payload": bson.M{"device": bson.M{"manufacturer": "Medtronic"}}},
	}, bson.M{
		"_active":        true,
		"_userId":        "1234567890",
		"_schemaVersion": 0,
		"time":           "2018-02-03T04:05:06Z",
		"origin":         bson.M{"payload": bson.M{"device": bson.M{"manufacturer": "Medtronic"}}},
	})

	hasMedtronicLoopDataAfter, err := store.HasMedtronicLoopDataAfter("1234567890", "2017-01-01T00:00:00Z")

	if err != nil {
		t.Error("failure querying HasMedtronicLoopDataAfter", err)
	}
	if hasMedtronicLoopDataAfter {
		t.Error("should not have Medtronic Loop Data After, but got some")
	}
}

func TestStore_HasMedtronicLoopDataAfter_NotFound_Time(t *testing.T) {
	store := before(t, bson.M{
		"_active":        true,
		"_userId":        "0000000000",
		"_schemaVersion": 1,
		"time":           "2018-02-03T04:05:06Z",
		"origin":         bson.M{"payload": bson.M{"device": bson.M{"manufacturer": "Medtronic"}}},
	}, bson.M{
		"_active":        true,
		"_userId":        "1234567890",
		"_schemaVersion": 1,
		"time":           "2016-12-31T23:59:59Z",
		"origin":         bson.M{"payload": bson.M{"device": bson.M{"manufacturer": "Medtronic"}}},
	}, bson.M{
		"_active":        true,
		"_userId":        "1234567890",
		"_schemaVersion": 1,
		"time":           "2018-02-03T04:05:06Z",
		"origin":         bson.M{"payload": bson.M{"device": bson.M{"manufacturer": "Animas"}}},
	}, bson.M{
		"_active":        false,
		"_userId":        "1234567890",
		"_schemaVersion": 1,
		"time":           "2018-02-03T04:05:06Z",
		"origin":         bson.M{"payload": bson.M{"device": bson.M{"manufacturer": "Medtronic"}}},
	}, bson.M{
		"_active":        true,
		"_userId":        "1234567890",
		"_schemaVersion": 0,
		"time":           "2018-02-03T04:05:06Z",
		"origin":         bson.M{"payload": bson.M{"device": bson.M{"manufacturer": "Medtronic"}}},
	})

	hasMedtronicLoopDataAfter, err := store.HasMedtronicLoopDataAfter("1234567890", "2017-01-01T00:00:00Z")

	if err != nil {
		t.Error("failure querying HasMedtronicLoopDataAfter", err)
	}
	if hasMedtronicLoopDataAfter {
		t.Error("should not have Medtronic Loop Data After, but got some")
	}
}

func TestStore_HasMedtronicLoopDataAfter_Found(t *testing.T) {
	store := before(t, bson.M{
		"_active":        true,
		"_userId":        "0000000000",
		"_schemaVersion": 1,
		"time":           "2018-02-03T04:05:06Z",
		"origin":         bson.M{"payload": bson.M{"device": bson.M{"manufacturer": "Medtronic"}}},
	}, bson.M{
		"_active":        true,
		"_userId":        "1234567890",
		"_schemaVersion": 1,
		"time":           "2016-12-31T23:59:59Z",
		"origin":         bson.M{"payload": bson.M{"device": bson.M{"manufacturer": "Medtronic"}}},
	}, bson.M{
		"_active":        true,
		"_userId":        "1234567890",
		"_schemaVersion": 1,
		"time":           "2018-02-03T04:05:06Z",
		"origin":         bson.M{"payload": bson.M{"device": bson.M{"manufacturer": "Medtronic"}}},
	}, bson.M{
		"_active":        true,
		"_userId":        "1234567890",
		"_schemaVersion": 1,
		"time":           "2018-02-03T04:05:06Z",
		"origin":         bson.M{"payload": bson.M{"device": bson.M{"manufacturer": "Animas"}}},
	}, bson.M{
		"_active":        false,
		"_userId":        "1234567890",
		"_schemaVersion": 1,
		"time":           "2018-02-03T04:05:06Z",
		"origin":         bson.M{"payload": bson.M{"device": bson.M{"manufacturer": "Medtronic"}}},
	}, bson.M{
		"_active":        true,
		"_userId":        "1234567890",
		"_schemaVersion": 0,
		"time":           "2018-02-03T04:05:06Z",
		"origin":         bson.M{"payload": bson.M{"device": bson.M{"manufacturer": "Medtronic"}}},
	})

	hasMedtronicLoopDataAfter, err := store.HasMedtronicLoopDataAfter("1234567890", "2017-01-01T00:00:00Z")

	if err != nil {
		t.Error("failure querying HasMedtronicLoopDataAfter", err)
	}
	if !hasMedtronicLoopDataAfter {
		t.Error("should have Medtronic Loop Data After, but got none")
	}
}

func TestStore_GetLoopableMedtronicDirectUploadIdsAfter_NotFound_UserID(t *testing.T) {
	store := before(t, bson.M{
		"_active":        true,
		"_userId":        "0000000000",
		"_schemaVersion": 1,
		"time":           "2018-02-03T04:05:06Z",
		"type":           "upload",
		"deviceModel":    "523",
	}, bson.M{
		"_active":        false,
		"_userId":        "1234567890",
		"_schemaVersion": 1,
		"time":           "2018-02-03T04:05:06Z",
		"type":           "upload",
		"deviceModel":    "523",
	}, bson.M{
		"_active":        true,
		"_userId":        "1234567890",
		"_schemaVersion": 0,
		"time":           "2018-02-03T04:05:06Z",
		"type":           "upload",
		"deviceModel":    "523",
	}, bson.M{
		"_active":        true,
		"_userId":        "1234567890",
		"_schemaVersion": 1,
		"time":           "2018-02-03T04:05:06Z",
		"type":           "cgm",
		"deviceModel":    "523",
	}, bson.M{
		"_active":        true,
		"_userId":        "1234567890",
		"_schemaVersion": 1,
		"time":           "2018-02-03T04:05:06Z",
		"type":           "upload",
		"deviceModel":    "Another Model",
	})

	loopableMedtronicDirectUploadIdsAfter, err := store.GetLoopableMedtronicDirectUploadIdsAfter("1234567890", "2017-01-01T00:00:00Z")

	if err != nil {
		t.Error("failure querying GetLoopableMedtronicDirectUploadIdsAfter", err)
	}
	if !reflect.DeepEqual(loopableMedtronicDirectUploadIdsAfter, []string{}) {
		t.Error("should not have Loopable Medtronic Direct Upload Ids After, but got some")
	}
}

func TestStore_GetLoopableMedtronicDirectUploadIdsAfter_NotFound_Time(t *testing.T) {
	store := before(t, bson.M{
		"_active":        true,
		"_userId":        "0000000000",
		"_schemaVersion": 1,
		"time":           "2018-02-03T04:05:06Z",
		"type":           "upload",
		"deviceModel":    "723",
	}, bson.M{
		"_active":        false,
		"_userId":        "1234567890",
		"_schemaVersion": 1,
		"time":           "2018-02-03T04:05:06Z",
		"type":           "upload",
		"deviceModel":    "523",
	}, bson.M{
		"_active":        true,
		"_userId":        "1234567890",
		"_schemaVersion": 0,
		"time":           "2018-02-03T04:05:06Z",
		"type":           "upload",
		"deviceModel":    "554",
	}, bson.M{
		"_active":        true,
		"_userId":        "1234567890",
		"_schemaVersion": 1,
		"time":           "2018-02-03T04:05:06Z",
		"type":           "cgm",
		"deviceModel":    "523",
	}, bson.M{
		"_active":        true,
		"_userId":        "1234567890",
		"_schemaVersion": 1,
		"time":           "2018-02-03T04:05:06Z",
		"type":           "upload",
		"deviceModel":    "Another Model",
	}, bson.M{
		"_active":        true,
		"_userId":        "1234567890",
		"_schemaVersion": 1,
		"time":           "2016-12-31T23:59:59Z",
		"type":           "upload",
		"deviceModel":    "523",
	})

	loopableMedtronicDirectUploadIdsAfter, err := store.GetLoopableMedtronicDirectUploadIdsAfter("1234567890", "2017-01-01T00:00:00Z")

	if err != nil {
		t.Error("failure querying GetLoopableMedtronicDirectUploadIdsAfter", err)
	}
	if !reflect.DeepEqual(loopableMedtronicDirectUploadIdsAfter, []string{}) {
		t.Error("should not have Loopable Medtronic Direct Upload Ids After, but got some")
	}
}

func TestStore_GetLoopableMedtronicDirectUploadIdsAfter_Found(t *testing.T) {
	store := before(t, bson.M{
		"_active":        true,
		"_userId":        "0000000000",
		"_schemaVersion": 1,
		"time":           "2018-02-03T04:05:06Z",
		"type":           "upload",
		"deviceModel":    "723",
	}, bson.M{
		"_active":        false,
		"_userId":        "1234567890",
		"_schemaVersion": 1,
		"time":           "2018-02-03T04:05:06Z",
		"type":           "upload",
		"deviceModel":    "523",
	}, bson.M{
		"_active":        true,
		"_userId":        "1234567890",
		"_schemaVersion": 0,
		"time":           "2018-02-03T04:05:06Z",
		"type":           "upload",
		"deviceModel":    "554",
	}, bson.M{
		"_active":        true,
		"_userId":        "1234567890",
		"_schemaVersion": 1,
		"time":           "2018-02-03T04:05:06Z",
		"type":           "upload",
		"deviceModel":    "554",
		"uploadId":       "11223344",
	}, bson.M{
		"_active":        true,
		"_userId":        "1234567890",
		"_schemaVersion": 1,
		"time":           "2018-02-03T04:05:06Z",
		"type":           "cgm",
		"deviceModel":    "523",
	}, bson.M{
		"_active":        true,
		"_userId":        "1234567890",
		"_schemaVersion": 1,
		"time":           "2018-02-03T04:05:06Z",
		"type":           "upload",
		"deviceModel":    "523K",
		"uploadId":       "55667788",
	}, bson.M{
		"_active":        true,
		"_userId":        "1234567890",
		"_schemaVersion": 1,
		"time":           "2018-02-03T04:05:06Z",
		"type":           "upload",
		"deviceModel":    "Another Model",
	}, bson.M{
		"_active":        true,
		"_userId":        "1234567890",
		"_schemaVersion": 1,
		"time":           "2016-12-31T23:59:59Z",
		"type":           "upload",
		"deviceModel":    "523",
	})

	loopableMedtronicDirectUploadIdsAfter, err := store.GetLoopableMedtronicDirectUploadIdsAfter("1234567890", "2017-01-01T00:00:00Z")

	if err != nil {
		t.Error("failure querying GetLoopableMedtronicDirectUploadIdsAfter", err)
	}
	if !reflect.DeepEqual(loopableMedtronicDirectUploadIdsAfter, []string{"11223344", "55667788"}) {
		t.Error("should not have Loopable Medtronic Direct Upload Ids After, but got some")
	}
}

func TestStore_LatestNoFilter(t *testing.T) {
	testData := testDataForLatestTests()
	storeData := storeDataForLatestTests()

	store := before(t, storeData...)

	qParams := &Params{
		UserID:        "abc123",
		SchemaVersion: &SchemaVersion{Maximum: 2, Minimum: 0},
		Latest:        true,
	}

	iter, err := store.GetDeviceData(qParams)
	if err != nil {
		t.Error("Error querying Mongo")
	}

	resultCount := 0
	processedResultCount := 0
	for iter.Next(store.context) {
		var result bson.M
		err := iter.Decode(&result)
		if err != nil {
			t.Error("Mongo Decode error")
		}
		// For `latest`, we need to look inside the returned results at the `latest_doc` field
		result = result["latest_doc"].(bson.M)
		switch dataType := result["type"]; dataType {
		case "cbg":
			delete(result, "_id") // _id is assigned by MongoDB. We don't know it up front
			if !reflect.DeepEqual(result, testData["cbg1"]) {
				t.Error("Unexpected 'cbg' result when requesting latest data")
			}
			processedResultCount++
		case "upload":
			delete(result, "_id") // _id is assigned by MongoDB. We don't know it up front
			if !reflect.DeepEqual(result, testData["upload1"]) {
				t.Error("Unexpected 'upload' result when requesting latest data")
			}
			processedResultCount++
		}
		resultCount++
	}

	if resultCount < 2 || processedResultCount < 2 {
		t.Error("Not enough results when requesting latest data")
	}
}

func TestStore_LatestTypeFilter(t *testing.T) {
	testData := testDataForLatestTests()
	storeData := storeDataForLatestTests()

	store := before(t, storeData...)

	qParams := &Params{
		UserID:        "abc123",
		SchemaVersion: &SchemaVersion{Maximum: 2, Minimum: 0},
		Types:         []string{"cbg"},
		Latest:        true,
	}

	iter, err := store.GetDeviceData(qParams)
	if err != nil {
		t.Error("Error querying Mongo")
	}

	resultCount := 0
	processedResultCount := 0
	for iter.Next(store.context) {
		var result bson.M
		err := iter.Decode(&result)
		if err != nil {
			t.Error("Mongo Decode error")
		}
		// For `latest`, we need to look inside the returned results at the `latest_doc` field
		result = result["latest_doc"].(bson.M)
		switch dataType := result["type"]; dataType {
		case "cbg":
			delete(result, "_id") // _id is assigned by MongoDB. We don't know it up front
			if !reflect.DeepEqual(result, testData["cbg1"]) {
				t.Error("Unexpected 'cbg' result when requesting latest data")
			}
			processedResultCount++
		}
		resultCount++
	}

	if resultCount < 1 || processedResultCount < 1 {
		t.Error("Not enough results when requesting latest data")
	}
}

func TestStore_LatestUploadIdFilter(t *testing.T) {
	testData := testDataForLatestTests()
	storeData := storeDataForLatestTests()

	store := before(t, storeData...)

	qParams := &Params{
		UserID:        "abc123",
		SchemaVersion: &SchemaVersion{Maximum: 2, Minimum: 0},
		UploadID:      "zzz4bb16e27c4973c2f37af81784a05d",
		Latest:        true,
	}

	iter, err := store.GetDeviceData(qParams)
	if err != nil {
		t.Error("Error querying Mongo")
	}

	resultCount := 0
	processedResultCount := 0
	for iter.Next(store.context) {
		var result bson.M
		err := iter.Decode(&result)
		if err != nil {
			t.Error("Mongo Decode error")
		}
		// For `latest`, we need to look inside the returned results at the `latest_doc` field
		result = result["latest_doc"].(bson.M)
		switch dataType := result["type"]; dataType {
		case "cbg":
			delete(result, "_id") // _id is assigned by MongoDB. We don't know it up front
			if !reflect.DeepEqual(result, testData["cbg2"]) {
				t.Error("Unexpected 'cbg' result when requesting latest data")
			}
			processedResultCount++
		case "upload":
			delete(result, "_id") // _id is assigned by MongoDB. We don't know it up front
			if !reflect.DeepEqual(result, testData["upload2"]) {
				t.Error("Unexpected 'upload' result when requesting latest data")
			}
			processedResultCount++
		}
		resultCount++
	}

	if resultCount < 2 || processedResultCount < 2 {
		t.Error("Not enough results when requesting latest data")
	}
}

func TestStore_LatestDeviceIdFilter(t *testing.T) {
	testData := testDataForLatestTests()
	storeData := storeDataForLatestTests()

	store := before(t, storeData...)

	qParams := &Params{
		UserID:        "xyz123",
		DeviceID:      "dev789",
		SchemaVersion: &SchemaVersion{Maximum: 2, Minimum: 0},
		Latest:        true,
	}

	iter, err := store.GetDeviceData(qParams)
	if err != nil {
		t.Error("Error querying Mongo")
	}

	resultCount := 0
	processedResultCount := 0
	for iter.Next(store.context) {
		var result bson.M
		err := iter.Decode(&result)
		if err != nil {
			t.Error("Mongo Decode error")
		}
		// For `latest`, we need to look inside the returned results at the `latest_doc` field
		result = result["latest_doc"].(bson.M)
		switch dataType := result["type"]; dataType {
		case "cbg":
			delete(result, "_id") // _id is assigned by MongoDB. We don't know it up front
			if !reflect.DeepEqual(result, testData["cbg3"]) {
				t.Error("Unexpected 'cbg' result when requesting latest data")
			}
			processedResultCount++
		case "upload":
			delete(result, "_id") // _id is assigned by MongoDB. We don't know it up front
			if !reflect.DeepEqual(result, testData["upload3"]) {
				t.Error("Unexpected 'upload' result when requesting latest data")
			}
			processedResultCount++
		}
		resultCount++
	}

	if resultCount < 2 || processedResultCount < 2 {
		t.Error("Not enough results when requesting latest data")
	}
}
func TestStore_GetDeviceModel(t *testing.T) {
	store := before(t,
		bson.M{
			"_active":        true,
			"_userId":        "dblg1_1",
			"_schemaVersion": 1,
			"time":           "2019-01-19T00:42:51.902Z",
			"type":           "pumpSettings",
			"payload": bson.M{
				"device": bson.M{
					"name": "DBLHU",
				},
			},
		},
		bson.M{
			"_active":        true,
			"_userId":        "dblg1_1",
			"_schemaVersion": 1,
			"time":           "2019-03-19T00:42:51.902Z",
			"type":           "pumpSettings",
			"payload": bson.M{
				"device": bson.M{
					"name": "DBLG1",
				},
			},
		})
	var res string
	var err error
	if res, err = store.GetDeviceModel("dblg1_1"); err != nil {
		t.Errorf("Unexpected Error during device model request: %s", err)
	}
	// Retreiving latest (time field desc) payload.device.name not null value
	if res != "DBLG1" {
		t.Errorf("%s should be equal to DBLG1", res)
	}

}<|MERGE_RESOLUTION|>--- conflicted
+++ resolved
@@ -10,12 +10,7 @@
 	"testing"
 	"time"
 
-<<<<<<< HEAD
 	"go.mongodb.org/mongo-driver/bson"
-=======
-	"github.com/globalsign/mgo"
-	"github.com/globalsign/mgo/bson"
->>>>>>> 0f5258eb
 
 	tpMongo "github.com/tidepool-org/go-common/clients/mongo"
 )
@@ -146,7 +141,7 @@
 
 func blipQuery() bson.M {
 	qParams := &Params{
-		UserId:        "abc123",
+		UserID:        "abc123",
 		SchemaVersion: &SchemaVersion{Maximum: 2, Minimum: 0},
 		LevelFilter:   []int{1, 2},
 		Date:          Date{"2015-10-07T15:00:00.000Z", "2015-11-07T15:00:00.000Z"},
@@ -157,7 +152,7 @@
 
 func typesWithDeviceEventQuery() bson.M {
 	qParams := &Params{
-		UserId:        "abc123",
+		UserID:        "abc123",
 		SchemaVersion: &SchemaVersion{Maximum: 2, Minimum: 0},
 		LevelFilter:   []int{1, 2},
 		Date:          Date{"2015-10-07T15:00:00.000Z", "2015-11-07T15:00:00.000Z"},
@@ -169,7 +164,7 @@
 
 func typesWithoutDeviceEventQuery() bson.M {
 	qParams := &Params{
-		UserId:        "abc123",
+		UserID:        "abc123",
 		SchemaVersion: &SchemaVersion{Maximum: 2, Minimum: 0},
 		LevelFilter:   []int{1, 2},
 		Date:          Date{"2015-10-07T15:00:00.000Z", "2015-11-07T15:00:00.000Z"},
@@ -181,7 +176,7 @@
 
 func typesWithDeviceEventAndSubTypeQuery() bson.M {
 	qParams := &Params{
-		UserId:        "abc123",
+		UserID:        "abc123",
 		SchemaVersion: &SchemaVersion{Maximum: 2, Minimum: 0},
 		LevelFilter:   []int{1, 2},
 		Date:          Date{"2015-10-07T15:00:00.000Z", "2015-11-07T15:00:00.000Z"},
@@ -635,12 +630,8 @@
 		SchemaVersion: schema,
 		Types:         []string{""},
 		SubTypes:      []string{""},
-<<<<<<< HEAD
 		UploadID:      "xyz123",
-=======
-		UploadId:      "xyz123",
 		LevelFilter:   []int{0, 1},
->>>>>>> 0f5258eb
 	}
 
 	params, err := GetParams(query, schema, testingConfig)
