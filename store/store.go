package store

import (
	"context"
	"errors"
	"fmt"
	"log"
	"net/url"
	"strconv"
	"strings"
	"time"

<<<<<<< HEAD
	"go.mongodb.org/mongo-driver/bson"
	"go.mongodb.org/mongo-driver/mongo"
	"go.mongodb.org/mongo-driver/mongo/options"
=======
	"github.com/globalsign/mgo"
	"github.com/globalsign/mgo/bson"
>>>>>>> 0f5258eb

	tpMongo "github.com/tidepool-org/go-common/clients/mongo"
)

const (
<<<<<<< HEAD
	dataCollectionName = "deviceData"
	dataStoreAPIPrefix = "api/data/store "
=======
	data_collection               = "deviceData"
	DATA_STORE_API_PREFIX         = "api/data/store"
	portal_db                     = "portal"
	parameters_history_collection = "patient_parameters_history"
>>>>>>> 0f5258eb
)

type (
	// StorageIterator - Interface for the query iterator
	StorageIterator interface {
		Next(result interface{}) bool
		Close() error
	}
	// Storage - Interface for our storage layer
	Storage interface {
		Close()
		Ping() error
		GetDeviceData(p *Params) StorageIterator
	}
	// MongoStoreClient - Mongo Storage Client
	MongoStoreClient struct {
		client   *mongo.Client
		context  context.Context
		database string
	}

	// SchemaVersion struct
	SchemaVersion struct {
		Minimum int
		Maximum int
	}

	// Params struct
	Params struct {
		UserID   string
		Types    []string
		SubTypes []string
		Date
		*SchemaVersion
		Carelink           bool
		Dexcom             bool
		DexcomDataSource   bson.M
		DeviceID           string
		Latest             bool
		Medtronic          bool
		MedtronicDate      string
		MedtronicUploadIds []string
<<<<<<< HEAD
		UploadID           string
=======
		UploadId           string
		LevelFilter        []int
>>>>>>> 0f5258eb
	}

	// Date struct
	Date struct {
		Start string
		End   string
	}
)

func InArray(needle string, arr []string) bool {
	for _, n := range arr {
		if needle == n {
			return true
		}
	}
	return false
}

func cleanDateString(dateString string) (string, error) {
	if dateString == "" {
		return "", nil
	}
	date, err := time.Parse(time.RFC3339Nano, dateString)
	if err != nil {
		return "", err
	}
	return date.Format(time.RFC3339Nano), nil
}

<<<<<<< HEAD
// GetParams parses a URL to set parameters
func GetParams(q url.Values, schema *SchemaVersion) (*Params, error) {
=======
func GetParams(q url.Values, schema *SchemaVersion, config *mongo.Config) (*Params, error) {
>>>>>>> 0f5258eb

	startStr, err := cleanDateString(q.Get("startDate"))
	if err != nil {
		return nil, err
	}

	endStr, err := cleanDateString(q.Get("endDate"))
	if err != nil {
		return nil, err
	}

	carelink := false
	if values, ok := q["carelink"]; ok {
		if len(values) < 1 {
			return nil, errors.New("carelink parameter not valid")
		}
		carelink, err = strconv.ParseBool(values[len(values)-1])
		if err != nil {
			return nil, errors.New("carelink parameter not valid")
		}
	}

	dexcom := false
	if values, ok := q["dexcom"]; ok {
		if len(values) < 1 {
			return nil, errors.New("dexcom parameter not valid")
		}
		dexcom, err = strconv.ParseBool(values[len(values)-1])
		if err != nil {
			return nil, errors.New("dexcom parameter not valid")
		}
	}

	latest := false
	if values, ok := q["latest"]; ok {
		if len(values) < 1 {
			return nil, errors.New("latest parameter not valid")
		}
		latest, err = strconv.ParseBool(values[len(values)-1])
		if err != nil {
			return nil, errors.New("latest parameter not valid")
		}
	}

	medtronic := false
	if values, ok := q["medtronic"]; ok {
		if len(values) < 1 {
			return nil, errors.New("medtronic parameter not valid")
		}
		medtronic, err = strconv.ParseBool(values[len(values)-1])
		if err != nil {
			return nil, errors.New("medtronic parameter not valid")
		}
	}

	storage := NewMongoStoreClient(config)

	// get Device model
	var device string
	var deviceErr error
	var UserID = q.Get(":userID")
	if device, deviceErr = storage.GetDeviceModel(UserID); deviceErr != nil {
		log.Printf("Error in GetDeviceModel for user %s. Error: %s", UserID, deviceErr)
	}

	LevelFilter := make([]int, 1)
	LevelFilter = append(LevelFilter, 1)
	if device == "DBLHU" {
		LevelFilter = append(LevelFilter, 2)
		LevelFilter = append(LevelFilter, 3)
	}

	p := &Params{
		UserID:   q.Get(":userID"),
		DeviceID: q.Get("deviceId"),
		UploadID: q.Get("uploadId"),
		//the query params for type and subtype can contain multiple values seperated
		//by a comma e.g. "type=smbg,cbg" so split them out into an array of values
		Types:         strings.Split(q.Get("type"), ","),
		SubTypes:      strings.Split(q.Get("subType"), ","),
		Date:          Date{startStr, endStr},
		SchemaVersion: schema,
		Carelink:      carelink,
		Dexcom:        dexcom,
		Latest:        latest,
		Medtronic:     medtronic,
		LevelFilter:   LevelFilter,
	}

	return p, nil

}

// NewMongoStoreClient creates a new MongoStoreClient
func NewMongoStoreClient(config *tpMongo.Config) *MongoStoreClient {
	connectionString, err := config.ToConnectionString()
	if err != nil {
		log.Fatal(dataStoreAPIPrefix, fmt.Sprintf("Invalid MongoDB configuration: %s", err))
	}

	clientOptions := options.Client().ApplyURI(connectionString)
	mongoClient, err := mongo.Connect(context.Background(), clientOptions)
	if err != nil {
		log.Fatal(dataStoreAPIPrefix, fmt.Sprintf("Invalid MongoDB connection string: %s", err))
	}

	return &MongoStoreClient{
		client:   mongoClient,
		context:  context.Background(),
		database: config.Database,
	}
}

// WithContext returns a shallow copy of c with its context changed
// to ctx. The provided ctx must be non-nil.
func (c *MongoStoreClient) WithContext(ctx context.Context) *MongoStoreClient {
	if ctx == nil {
		panic("nil context")
	}
	c2 := new(MongoStoreClient)
	*c2 = *c
	c2.context = ctx
	return c2
}

// EnsureIndexes exist for the MongoDB collection. EnsureIndexes uses the Background() context, in order
// to pass back the MongoDB errors, rather than any context errors.
func (c *MongoStoreClient) EnsureIndexes() error {
	indexes := []mongo.IndexModel{
		{
			Keys: bson.D{{Key: "_userId", Value: 1}, {Key: "deviceModel", Value: 1}},
			Options: options.Index().
				SetName("GetLoopableMedtronicDirectUploadIdsAfter").
				SetBackground(true).
				SetPartialFilterExpression(
					bson.D{
						{Key: "_active", Value: true},
						{Key: "type", Value: "upload"},
						{Key: "deviceModel", Value: bson.M{
							"$exists": true,
						}},
						{Key: "time", Value: bson.M{
							"$gte": "2017-09-01",
						}},
						{Key: "_schemaVersion", Value: bson.M{
							"$gt": 0,
						}},
					},
				),
		},
		{
			Keys: bson.D{{Key: "_userId", Value: 1}, {Key: "origin.payload.device.manufacturer", Value: 1}},
			Options: options.Index().
				SetName("HasMedtronicLoopDataAfter").
				SetBackground(true).
				SetPartialFilterExpression(
					bson.D{
						{Key: "_active", Value: true},
						{Key: "origin.payload.device.manufacturer", Value: "Medtronic"},
						{Key: "time", Value: bson.M{
							"$gte": "2017-09-01",
						}},
						{Key: "_schemaVersion", Value: bson.M{
							"$gt": 0,
						}},
					},
				),
		},
		{
			Keys: bson.D{{Key: "_userId", Value: 1}, {Key: "time", Value: -1}, {Key: "type", Value: 1}},
			Options: options.Index().
				SetName("UserIdTimeWeighted").
				SetBackground(true).
				SetPartialFilterExpression(
					bson.D{
						{Key: "_schemaVersion", Value: bson.M{
							"$gt": 0,
						}},
						{Key: "_active", Value: true},
					},
				),
		},
		{
			Keys: bson.D{{Key: "deviceId", Value: 1}, {Key: "time", Value: -1}, {Key: "type", Value: 1}},
			Options: options.Index().
				SetName("DeviceId").
				SetBackground(true).
				SetPartialFilterExpression(
					bson.D{
						{Key: "_schemaVersion", Value: bson.M{
							"$gt": 0,
						}},
						{Key: "_active", Value: true},
					},
				),
		},
	}

	if _, err := dataCollection(c).Indexes().CreateMany(context.Background(), indexes); err != nil {
		log.Fatal(dataStoreAPIPrefix, fmt.Sprintf("Unable to create indexes: %s", err))
	}

	return nil
}

func dataCollection(msc *MongoStoreClient) *mongo.Collection {
	return msc.client.Database(msc.database).Collection(dataCollectionName)
}
func mgoParametersHistoryCollection(cpy *mgo.Session) *mgo.Collection {
	return cpy.DB(portal_db).C(parameters_history_collection)
}

// generateMongoQuery takes in a number of parameters and constructs a mongo query
// to retrieve objects from the Tidepool database. It is used by the router.Add("GET", "/{userID}"
// endpoint, which implements the Tide-whisperer API. See that function for further documentation
// on parameters
func generateMongoQuery(p *Params) bson.M {

	finalQuery := bson.M{}
	skipParamsQuery := false
	groupDataQuery := bson.M{
		"_userId":        p.UserID,
		"_active":        true,
		"_schemaVersion": bson.M{"$gte": p.SchemaVersion.Minimum, "$lte": p.SchemaVersion.Maximum}}

	//if optional parameters are present, then add them to the query
	if len(p.Types) > 0 && p.Types[0] != "" {
		groupDataQuery["type"] = bson.M{"$in": p.Types}
		if !InArray("deviceEvent", p.Types) {
			skipParamsQuery = true
		}
	}

	if len(p.SubTypes) > 0 && p.SubTypes[0] != "" {
		groupDataQuery["subType"] = bson.M{"$in": p.SubTypes}
		if !InArray("deviceParameter", p.SubTypes) {
			skipParamsQuery = true
		}
	}

	if p.Date.Start != "" && p.Date.End != "" {
		groupDataQuery["time"] = bson.M{"$gte": p.Date.Start, "$lte": p.Date.End}
	} else if p.Date.Start != "" {
		groupDataQuery["time"] = bson.M{"$gte": p.Date.Start}
	} else if p.Date.End != "" {
		groupDataQuery["time"] = bson.M{"$lte": p.Date.End}
	}

	if !p.Carelink {
		groupDataQuery["source"] = bson.M{"$ne": "carelink"}
	}

<<<<<<< HEAD
	if p.DeviceID != "" {
		groupDataQuery["deviceId"] = p.DeviceID
=======
	if p.DeviceId != "" {
		groupDataQuery["deviceId"] = p.DeviceId
		skipParamsQuery = true
>>>>>>> 0f5258eb
	}

	// If we have an explicit upload ID to filter by, we don't need or want to apply any further
	// data source-based filtering
<<<<<<< HEAD
	if p.UploadID != "" {
		groupDataQuery["uploadId"] = p.UploadID
=======
	if p.UploadId != "" {
		groupDataQuery["uploadId"] = p.UploadId
		finalQuery = groupDataQuery
>>>>>>> 0f5258eb
	} else {
		andQuery := []bson.M{}
		if !p.Dexcom && p.DexcomDataSource != nil {
			dexcomQuery := []bson.M{
				{"type": bson.M{"$ne": "cbg"}},
				{"uploadId": bson.M{"$in": p.DexcomDataSource["dataSetIds"]}},
			}
			if earliestDataTime, ok := p.DexcomDataSource["earliestDataTime"].(time.Time); ok {
				dexcomQuery = append(dexcomQuery, bson.M{"time": bson.M{"$lt": earliestDataTime.Format(time.RFC3339)}})
			}
			if latestDataTime, ok := p.DexcomDataSource["latestDataTime"].(time.Time); ok {
				dexcomQuery = append(dexcomQuery, bson.M{"time": bson.M{"$gt": latestDataTime.Format(time.RFC3339)}})
			}
			andQuery = append(andQuery, bson.M{"$or": dexcomQuery})
		}

		if !p.Medtronic && len(p.MedtronicUploadIds) > 0 {
			medtronicQuery := []bson.M{
				{"time": bson.M{"$lt": p.MedtronicDate}},
				{"type": bson.M{"$nin": []string{"basal", "bolus", "cbg"}}},
				{"uploadId": bson.M{"$nin": p.MedtronicUploadIds}},
			}
			andQuery = append(andQuery, bson.M{"$or": medtronicQuery})
		}

		if len(andQuery) > 0 {
			groupDataQuery["$and"] = andQuery
			finalQuery = groupDataQuery
		} else if skipParamsQuery || len(p.LevelFilter) == 0 {
			finalQuery = groupDataQuery
		} else {
			paramQuery := []bson.M{}
			// create the level filter as string
			levelFilterAsString := []string{}
			for value := range p.LevelFilter {
				levelFilterAsString = append(levelFilterAsString, strconv.Itoa(value))
			}
			paramQuery = append(paramQuery, groupDataQuery)

			deviceParametersQuery := bson.M{}
			deviceParametersQuery["type"] = "deviceEvent"
			deviceParametersQuery["subType"] = "deviceParameter"
			deviceParametersQuery["level"] = bson.M{"$in": levelFilterAsString}
			otherDataQuery := bson.M{}
			otherDataQuery["subType"] = bson.M{"$ne": "deviceParameter"}

			orQuery := []bson.M{}
			orQuery = append(orQuery, deviceParametersQuery)
			orQuery = append(orQuery, otherDataQuery)

			paramQuery = append(paramQuery, bson.M{"$or": orQuery})
			finalQuery = bson.M{"$and": paramQuery}
		}
	}

	return finalQuery
}

// Ping the MongoDB database
func (c *MongoStoreClient) Ping() error {
	// do we have a store session
	return c.client.Ping(c.context, nil)
}

<<<<<<< HEAD
// Disconnect from the MongoDB database
func (c *MongoStoreClient) Disconnect() error {
	return c.client.Disconnect(c.context)
=======
func (d MongoStoreClient) Ping() error {
	session := d.session.Copy()
	defer session.Close()
	// do we have a store session
	return session.Ping()
>>>>>>> 0f5258eb
}

// HasMedtronicDirectData - check whether the userID has Medtronic data that has been uploaded via Uploader
func (c *MongoStoreClient) HasMedtronicDirectData(userID string) (bool, error) {
	if userID == "" {
		return false, errors.New("user id is missing")
	}

	query := bson.M{
		"_userId": userID,
		"type":    "upload",
		"_state":  "closed",
		"_active": true,
		"deletedTime": bson.M{
			"$exists": false,
		},
		"deviceManufacturers": "Medtronic",
	}

	opts := options.Count().SetLimit(1)
	count, err := dataCollection(c).CountDocuments(c.context, query, opts)
	if err != nil {
		return false, err
	}

	return count > 0, nil
}

// GetDexcomDataSource - get
func (c *MongoStoreClient) GetDexcomDataSource(userID string) (bson.M, error) {
	if userID == "" {
		return nil, errors.New("user id is missing")
	}

	query := bson.M{
		"userId":       userID,
		"providerType": "oauth",
		"providerName": "dexcom",
		"dataSetIds": bson.M{
			"$exists": true,
			"$not": bson.M{
				"$size": 0,
			},
		},
		"earliestDataTime": bson.M{
			"$exists": true,
		},
		"latestDataTime": bson.M{
			"$exists": true,
		},
	}

	dataSources := []bson.M{}
	opts := options.Find().SetLimit(1)
	cursor, err := c.client.Database("tidepool").Collection("data_sources").Find(c.context, query, opts)
	if err != nil {
		return nil, err
	}

	defer cursor.Close(c.context)
	if err = cursor.All(c.context, &dataSources); err != nil {
		return nil, err
	} else if len(dataSources) == 0 {
		return nil, nil
	}

	return dataSources[0], nil
}

// HasMedtronicLoopDataAfter checks the database to see if Loop data exists for `userID` that originated
// from a Medtronic device after `date`
func (c *MongoStoreClient) HasMedtronicLoopDataAfter(userID string, date string) (bool, error) {
	if userID == "" {
		return false, errors.New("user id is missing")
	}
	if date == "" {
		return false, errors.New("date is missing")
	}

<<<<<<< HEAD
	query := bson.D{
		{Key: "_active", Value: true},
		{Key: "_userId", Value: userID},
		{Key: "_schemaVersion", Value: bson.D{{Key: "$gt", Value: 0}}},
		{Key: "time", Value: bson.D{{Key: "$gte", Value: date}}},
		{Key: "origin.payload.device.manufacturer", Value: "Medtronic"},
=======
	session := d.session.Copy()
	defer session.Close()

	query := bson.M{
		"_active":        true,
		"_userId":        userID,
		"_schemaVersion": bson.M{"$gt": 0},
		"time":           bson.M{"$gte": date},
		"origin.payload.device.manufacturer": "Medtronic",
>>>>>>> 0f5258eb
	}

	count, err := dataCollection(c).CountDocuments(c.context, query)
	if err != nil {
		return false, err
	}

	return count > 0, nil
}

// GetLoopableMedtronicDirectUploadIdsAfter returns all Upload IDs for `userID` where Loop data was found
// for a Medtronic device after `date`.
func (c *MongoStoreClient) GetLoopableMedtronicDirectUploadIdsAfter(userID string, date string) ([]string, error) {
	if userID == "" {
		return nil, errors.New("user id is missing")
	}
	if date == "" {
		return nil, errors.New("date is missing")
	}

	query := bson.M{
		"_active":        true,
		"_userId":        userID,
		"_schemaVersion": bson.M{"$gt": 0},
		"time":           bson.M{"$gte": date},
		"type":           "upload",
		"deviceModel":    bson.M{"$in": []string{"523", "523K", "554", "723", "723K", "754"}},
	}

	objects := []struct {
		UploadID string `bson:"uploadId"`
	}{}

	opts := options.Find().SetProjection(bson.M{"_id": 0, "uploadId": 1})
	cursor, err := dataCollection(c).Find(c.context, query, opts)
	if err != nil {
		return nil, err
	}

	defer cursor.Close(c.context)
	err = cursor.All(c.context, &objects)

	if err != nil {
		return nil, err
	}

	uploadIds := make([]string, len(objects))
	for index, object := range objects {
		uploadIds[index] = object.UploadID
	}

	return uploadIds, nil
}

// GetDeviceData returns all of the device data for a user
func (c *MongoStoreClient) GetDeviceData(p *Params) (*mongo.Cursor, error) {

	if p.Latest {
		// Create an $aggregate query to return the latest of each `type` requested
		// that matches the query parameters
		pipeline := []bson.M{
			{
				"$match": generateMongoQuery(p),
			},
			{
				"$sort": bson.M{
					"type": 1,
					"time": -1,
				},
			},
			{
				"$group": bson.M{
					"_id": bson.M{
						"type": "$type",
					},
					"groupId": bson.M{
						"$first": "$_id",
					},
				},
			},
			{
				"$lookup": bson.M{
					"from":         "deviceData",
					"localField":   "groupId",
					"foreignField": "_id",
					"as":           "latest_doc",
				},
			},
			{
				"$unwind": "$latest_doc",
			},
			/*
				// TODO: we can only use this code once we upgrade to MongoDB 3.4+
				// We would also need to update the corresponding code in `tide-whisperer.go`
				// (search for "latest_doc")
				{
					"$replaceRoot": bson.M{
						"newRoot": "$latest_doc"
					},
				},
			*/
		}
<<<<<<< HEAD
		return dataCollection(c).Aggregate(c.context, pipeline)
=======
		pipe := mgoDataCollection(session).Pipe(pipeline)
		iter = pipe.Iter()
	} else {
		iter = mgoDataCollection(session).
			Find(generateMongoQuery(p)).
			Select(removeFieldsForReturn).
			Iter()
	}

	return &ClosingSessionIterator{session, iter}
}

func (d MongoStoreClient) GetDiabeloopParametersHistory(userID string, levels []int) (bson.M, error) {
	if userID == "" {
		return nil, errors.New("user id is missing")
	}
	if levels == nil {
		levels = make([]int, 1)
		levels[0] = 1
	}

	var bsonLevels = make([]interface{}, len(levels))
	for i, d := range levels {
		bsonLevels[i] = d
	}

	session := d.session.Copy()
	defer session.Close()

	query := []bson.M{
		// Filtering on userid
		{
			"$match": bson.M{"userid": userID},
		},
		// unnesting history array (keeping index for future grouping)
		{
			"$unwind": bson.M{"path": "$history", "includeArrayIndex": "historyIdx"},
		},
		// unnesting history.parameters array
		{
			"$unwind": "$history.parameters",
		},
		// filtering level parameters
		{
			"$match": bson.M{
				"history.parameters.level": bson.M{"$in": bsonLevels},
			},
		},
		// removing unnecessary fields
		{
			"$project": bson.M{
				"userid":     1,
				"historyIdx": 1,
				"_id":        0,
				"parameters": bson.M{
					"changeType": "$history.parameters.changeType", "name": "$history.parameters.name",
					"value": "$history.parameters.value", "unit": "$history.parameters.unit",
					"level": "$history.parameters.level", "effectiveDate": "$history.parameters.effectiveDate",
				},
			},
		},
		// grouping by change
		{
			"$group": bson.M{
				"_id":        bson.M{"historyIdx": "$historyIdx", "userid": "$userid"},
				"parameters": bson.M{"$addToSet": "$parameters"},
				"changeDate": bson.M{"$max": "$parameters.effectiveDate"},
			},
		},
		// grouping all changes in one array
		{
			"$group": bson.M{
				"_id":     bson.M{"userid": "$userid"},
				"history": bson.M{"$addToSet": bson.M{"parameters": "$parameters", "changeDate": "$changeDate"}},
			},
		},
		// removing unnecessary fields
		{
			"$project": bson.M{"_id": 0},
		},
	}

	dataSources := []bson.M{}
	err := mgoParametersHistoryCollection(session).Pipe(query).All(&dataSources)
	if err != nil {
		return nil, err
	} else if len(dataSources) == 0 {
		return nil, nil
	}

	return dataSources[0], nil
}
func (d MongoStoreClient) GetDeviceModel(userID string) (string, error) {

	if userID == "" {
		return "", errors.New("user id is missing")
	}

	var payLoadDeviceNameQuery = make([]interface{}, 2)
	payLoadDeviceNameQuery[0] = bson.M{"payload.device.name": bson.M{"$exists": true}}
	payLoadDeviceNameQuery[1] = bson.M{"payload.device.name": bson.M{"$ne": nil}}

	query := bson.M{
		"_userId":        userID,
		"type":           "pumpSettings",
		"_schemaVersion": bson.M{"$gt": 0},
		"_active":        true,
		"$and":           payLoadDeviceNameQuery,
	}

	session := d.session.Copy()
	defer session.Close()

	var res map[string]interface{}
	err := mgoDataCollection(session).Find(query).Sort("-time").Select(bson.M{"payload.device.name": 1}).One(&res)
	if err != nil {
		return "", err
	}

	device := res["payload"].(map[string]interface{})["device"].(map[string]interface{})
	return device["name"].(string), err
}

func (i *ClosingSessionIterator) Next(result interface{}) bool {
	if i.Iter != nil {
		return i.Iter.Next(result)
>>>>>>> 0f5258eb
	}

	opts := options.Find().
		SetProjection(bson.M{"_id": 0, "_userId": 0, "_groupId": 0, "_version": 0, "_active": 0, "_schemaVersion": 0, "createdTime": 0, "modifiedTime": 0})
	return dataCollection(c).
		Find(c.context, generateMongoQuery(p), opts)
}<|MERGE_RESOLUTION|>--- conflicted
+++ resolved
@@ -10,28 +10,18 @@
 	"strings"
 	"time"
 
-<<<<<<< HEAD
 	"go.mongodb.org/mongo-driver/bson"
 	"go.mongodb.org/mongo-driver/mongo"
 	"go.mongodb.org/mongo-driver/mongo/options"
-=======
-	"github.com/globalsign/mgo"
-	"github.com/globalsign/mgo/bson"
->>>>>>> 0f5258eb
 
 	tpMongo "github.com/tidepool-org/go-common/clients/mongo"
 )
 
 const (
-<<<<<<< HEAD
-	dataCollectionName = "deviceData"
-	dataStoreAPIPrefix = "api/data/store "
-=======
-	data_collection               = "deviceData"
-	DATA_STORE_API_PREFIX         = "api/data/store"
-	portal_db                     = "portal"
-	parameters_history_collection = "patient_parameters_history"
->>>>>>> 0f5258eb
+	dataCollectionName          = "deviceData"
+	dataStoreAPIPrefix          = "api/data/store "
+	portalDb                    = "portal"
+	parametersHistoryCollection = "patient_parameters_history"
 )
 
 type (
@@ -74,12 +64,8 @@
 		Medtronic          bool
 		MedtronicDate      string
 		MedtronicUploadIds []string
-<<<<<<< HEAD
 		UploadID           string
-=======
-		UploadId           string
 		LevelFilter        []int
->>>>>>> 0f5258eb
 	}
 
 	// Date struct
@@ -109,12 +95,8 @@
 	return date.Format(time.RFC3339Nano), nil
 }
 
-<<<<<<< HEAD
 // GetParams parses a URL to set parameters
-func GetParams(q url.Values, schema *SchemaVersion) (*Params, error) {
-=======
-func GetParams(q url.Values, schema *SchemaVersion, config *mongo.Config) (*Params, error) {
->>>>>>> 0f5258eb
+func GetParams(q url.Values, schema *SchemaVersion, config *tpMongo.Config) (*Params, error) {
 
 	startStr, err := cleanDateString(q.Get("startDate"))
 	if err != nil {
@@ -323,8 +305,8 @@
 func dataCollection(msc *MongoStoreClient) *mongo.Collection {
 	return msc.client.Database(msc.database).Collection(dataCollectionName)
 }
-func mgoParametersHistoryCollection(cpy *mgo.Session) *mgo.Collection {
-	return cpy.DB(portal_db).C(parameters_history_collection)
+func mgoParametersHistoryCollection(msc *MongoStoreClient) *mongo.Collection {
+	return msc.client.Database(portalDb).Collection(parametersHistoryCollection)
 }
 
 // generateMongoQuery takes in a number of parameters and constructs a mongo query
@@ -367,26 +349,16 @@
 		groupDataQuery["source"] = bson.M{"$ne": "carelink"}
 	}
 
-<<<<<<< HEAD
 	if p.DeviceID != "" {
 		groupDataQuery["deviceId"] = p.DeviceID
-=======
-	if p.DeviceId != "" {
-		groupDataQuery["deviceId"] = p.DeviceId
 		skipParamsQuery = true
->>>>>>> 0f5258eb
 	}
 
 	// If we have an explicit upload ID to filter by, we don't need or want to apply any further
 	// data source-based filtering
-<<<<<<< HEAD
 	if p.UploadID != "" {
 		groupDataQuery["uploadId"] = p.UploadID
-=======
-	if p.UploadId != "" {
-		groupDataQuery["uploadId"] = p.UploadId
 		finalQuery = groupDataQuery
->>>>>>> 0f5258eb
 	} else {
 		andQuery := []bson.M{}
 		if !p.Dexcom && p.DexcomDataSource != nil {
@@ -451,17 +423,9 @@
 	return c.client.Ping(c.context, nil)
 }
 
-<<<<<<< HEAD
 // Disconnect from the MongoDB database
 func (c *MongoStoreClient) Disconnect() error {
 	return c.client.Disconnect(c.context)
-=======
-func (d MongoStoreClient) Ping() error {
-	session := d.session.Copy()
-	defer session.Close()
-	// do we have a store session
-	return session.Ping()
->>>>>>> 0f5258eb
 }
 
 // HasMedtronicDirectData - check whether the userID has Medtronic data that has been uploaded via Uploader
@@ -541,24 +505,12 @@
 		return false, errors.New("date is missing")
 	}
 
-<<<<<<< HEAD
 	query := bson.D{
 		{Key: "_active", Value: true},
 		{Key: "_userId", Value: userID},
 		{Key: "_schemaVersion", Value: bson.D{{Key: "$gt", Value: 0}}},
 		{Key: "time", Value: bson.D{{Key: "$gte", Value: date}}},
 		{Key: "origin.payload.device.manufacturer", Value: "Medtronic"},
-=======
-	session := d.session.Copy()
-	defer session.Close()
-
-	query := bson.M{
-		"_active":        true,
-		"_userId":        userID,
-		"_schemaVersion": bson.M{"$gt": 0},
-		"time":           bson.M{"$gte": date},
-		"origin.payload.device.manufacturer": "Medtronic",
->>>>>>> 0f5258eb
 	}
 
 	count, err := dataCollection(c).CountDocuments(c.context, query)
@@ -661,22 +613,16 @@
 				},
 			*/
 		}
-<<<<<<< HEAD
 		return dataCollection(c).Aggregate(c.context, pipeline)
-=======
-		pipe := mgoDataCollection(session).Pipe(pipeline)
-		iter = pipe.Iter()
-	} else {
-		iter = mgoDataCollection(session).
-			Find(generateMongoQuery(p)).
-			Select(removeFieldsForReturn).
-			Iter()
-	}
-
-	return &ClosingSessionIterator{session, iter}
-}
-
-func (d MongoStoreClient) GetDiabeloopParametersHistory(userID string, levels []int) (bson.M, error) {
+	}
+
+	opts := options.Find().
+		SetProjection(bson.M{"_id": 0, "_userId": 0, "_groupId": 0, "_version": 0, "_active": 0, "_schemaVersion": 0, "createdTime": 0, "modifiedTime": 0})
+	return dataCollection(c).
+		Find(c.context, generateMongoQuery(p), opts)
+}
+
+func (c *MongoStoreClient) GetDiabeloopParametersHistory(userID string, levels []int) (bson.M, error) {
 	if userID == "" {
 		return nil, errors.New("user id is missing")
 	}
@@ -690,8 +636,8 @@
 		bsonLevels[i] = d
 	}
 
-	session := d.session.Copy()
-	defer session.Close()
+	// session := d.session.Copy()
+	// defer session.Close()
 
 	query := []bson.M{
 		// Filtering on userid
@@ -745,9 +691,13 @@
 			"$project": bson.M{"_id": 0},
 		},
 	}
-
 	dataSources := []bson.M{}
-	err := mgoParametersHistoryCollection(session).Pipe(query).All(&dataSources)
+	cursor, err := mgoParametersHistoryCollection(c).Aggregate(c.context, query)
+	if err != nil {
+		return nil, err
+	}
+	defer cursor.Close(c.context)
+	err = cursor.All(c.context, &dataSources)
 	if err != nil {
 		return nil, err
 	} else if len(dataSources) == 0 {
@@ -756,7 +706,7 @@
 
 	return dataSources[0], nil
 }
-func (d MongoStoreClient) GetDeviceModel(userID string) (string, error) {
+func (c *MongoStoreClient) GetDeviceModel(userID string) (string, error) {
 
 	if userID == "" {
 		return "", errors.New("user id is missing")
@@ -774,27 +724,16 @@
 		"$and":           payLoadDeviceNameQuery,
 	}
 
-	session := d.session.Copy()
-	defer session.Close()
-
 	var res map[string]interface{}
-	err := mgoDataCollection(session).Find(query).Sort("-time").Select(bson.M{"payload.device.name": 1}).One(&res)
+	opts := options.FindOne()
+	opts.SetSort(bson.D{{"time", -1}})
+	opts.SetProjection(bson.M{"payload.device.name": 1})
+
+	err := dataCollection(c).FindOne(c.context, query, opts).Decode(&res)
 	if err != nil {
 		return "", err
 	}
 
 	device := res["payload"].(map[string]interface{})["device"].(map[string]interface{})
 	return device["name"].(string), err
-}
-
-func (i *ClosingSessionIterator) Next(result interface{}) bool {
-	if i.Iter != nil {
-		return i.Iter.Next(result)
->>>>>>> 0f5258eb
-	}
-
-	opts := options.Find().
-		SetProjection(bson.M{"_id": 0, "_userId": 0, "_groupId": 0, "_version": 0, "_active": 0, "_schemaVersion": 0, "createdTime": 0, "modifiedTime": 0})
-	return dataCollection(c).
-		Find(c.context, generateMongoQuery(p), opts)
 }